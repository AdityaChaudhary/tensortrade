--- conflicted
+++ resolved
@@ -1,36 +1,12 @@
-<<<<<<< HEAD
-FROM python:6
-
-WORKDIR /
-
-COPY . ./
-=======
 FROM python:3.6
 
 WORKDIR /
-
-RUN wget http://prdownloads.sourceforge.net/ta-lib/ta-lib-0.4.0-src.tar.gz &&\
-  tar xzvf ta-lib-0.4.0-src.tar.gz && \
-  cd ta-lib && \
-  ./configure && \
-  make && \
-  make install && \
-  cd .. && \
-  rm -rf ta-lib*
->>>>>>> 4f7a1e2e
 
 RUN apt-get update -y && \ 
   apt-get install pandoc -y && \
   apt-get install python-mpi4py -y
 
 RUN pip install --upgrade pip
-<<<<<<< HEAD
 RUN pip install -e .[tf,docs,tests,baselines,tensorforce,ccxt,fbm]
-=======
-
-COPY . ./
-
-RUN pip install -e .[tf,docs,tests,talib,tensorforce,ccxt,fbm]
->>>>>>> 4f7a1e2e
 RUN pip install -r /requirements.txt
 RUN pip install -r /examples/requirements.txt
