--- conflicted
+++ resolved
@@ -79,15 +79,10 @@
 
     @property
     def size(self) -> float:
-<<<<<<< HEAD
         if self.pair.base is self.quantity.instrument:
             return round(self.quantity.size, self.pair.base.precision)
 
         return round(self.quantity.size * self.price, self.pair.base.precision)
-=======
-        size = self.quantity.size if self.pair.base is self.quantity.instrument else self.quantity.size * self.price
-        return size
->>>>>>> b00a0119
 
     @property
     def price(self) -> float:
